--- conflicted
+++ resolved
@@ -11,11 +11,7 @@
 
 # this is the common build script for dmlc lib
 export LDFLAGS= -pthread -lm
-<<<<<<< HEAD
-export CFLAGS = -O0 -ggdb -Wall -msse2  -Wno-unknown-pragmas -fPIC -Iinclude -std=c++0x
-=======
-export CFLAGS = -O3 -Wall -msse2  -Wno-unknown-pragmas -fPIC -Iinclude 
->>>>>>> bf2155d5
+export CFLAGS = -O3 -Wall -msse2  -Wno-unknown-pragmas -fPIC -Iinclude
 LDFLAGS+= $(DMLC_LDFLAGS)
 CFLAGS+= $(DMLC_CFLAGS)
 
